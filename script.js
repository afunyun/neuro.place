--- conflicted
+++ resolved
@@ -1,11 +1,8 @@
 // --- Configuration ---
-<<<<<<< HEAD
-const BACKEND_URL = 'http://restaurants-ez.gl.at.ply.gg:51332';
-const WEBSOCKET_URL = 'http://restaurants-ez.gl.at.ply.gg:51332';
-=======
+
 const BACKEND_URL = 'http://rplace247back.onrender.com:3000';
 const WEBSOCKET_URL = 'http://rplace247back.onrender.com:3000';
->>>>>>> 091bb7e0
+
 
 const PIXEL_SIZE = 10; // Base size of each pixel in grid coordinates
 
